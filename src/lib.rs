extern crate byteorder;

use std::time::Duration;

<<<<<<< HEAD
#[macro_use]
pub mod codec;
pub mod types;
pub mod session;
=======
mod dtab;

pub mod codec;
pub mod types;

pub use dtab::*;
>>>>>>> 1942216d

pub type Headers = Vec<(u8, Vec<u8>)>;
pub type Contexts = Vec<(Vec<u8>, Vec<u8>)>;

pub const MAX_TAG: u32 = (1 << 23) - 1;

#[derive(PartialEq, Eq, Debug, Clone)]
pub struct Tag {
    pub end: bool,
    pub id: u32,
}


#[derive(Debug, PartialEq, Eq)]
pub struct Message {
    pub tag: Tag,
    pub frame: MessageFrame,
}

#[derive(Debug, PartialEq, Eq)]
pub enum MessageFrame {
    Treq(Treq),
    Rreq(Rmsg),
    Tdispatch(Tdispatch),
    Rdispatch(Rdispatch),
    Tinit(Init),
    Rinit(Init),
    Tdrain,
    Rdrain,
    Tping,
    Rping,
    Rerr(String),
    Tdiscarded(Tdiscarded),
    Tlease(Duration),   // Notification of a lease of resources for the specified duration
    // Tdiscarded(String), // Sent by a client to alert the server of a discarded message
}

#[derive(PartialEq, Eq, Debug)]
pub struct Treq {
    pub headers: Headers,
    pub body: Vec<u8>,
}

#[derive(PartialEq, Eq, Debug)]
pub struct Tdispatch {
    pub contexts: Contexts,
    pub dest: String,
    pub dtab: Dtab,
    pub body: Vec<u8>,
}

#[derive(PartialEq, Eq, Debug)]
pub struct Rdispatch {
    pub contexts: Contexts,
    pub msg: Rmsg,
}

#[derive(PartialEq, Eq, Debug)]
pub enum Rmsg {
    Ok(Vec<u8>),
    Error(String),
    Nack(String),
}

#[derive(PartialEq, Eq, Debug)]
pub struct Tdiscarded {
    pub id: u32,
    pub msg: String,
}

#[derive(PartialEq, Eq, Debug)]
pub struct Init {
    pub version: u16,
    pub headers: Contexts,
}

impl Message {
    #[inline]
    pub fn end(id: u32, frame: MessageFrame) -> Message {
        Message {
            tag: Tag::new(true, id),
            frame: frame,
        }
    }
}

impl Tag {
    #[inline]
    pub fn new(end: bool, id: u32) -> Tag {
        assert!(id <= MAX_TAG);
        Tag { end: end, id: id, }
    }
}



impl MessageFrame {
    pub fn frame_id(&self) -> i8 {
        match *self {
            MessageFrame::Treq(_) => types::TREQ,
            MessageFrame::Rreq(_) => types::RREQ,
            MessageFrame::Tdispatch(_) => types::TDISPATCH,
            MessageFrame::Rdispatch(_) => types::RDISPATCH,
            MessageFrame::Tinit(_) => types::TINIT,
            MessageFrame::Rinit(_) => types::RINIT,
            MessageFrame::Tdrain => types::TDRAIN,
            MessageFrame::Rdrain => types::RDRAIN,
            MessageFrame::Tping => types::TPING,
            MessageFrame::Rping => types::RPING,
            MessageFrame::Tdiscarded(_) => types::TDISCARDED,
            MessageFrame::Tlease(_) => types::TLEASE,
            MessageFrame::Rerr(_) => types::RERR,
        }
    }
}

impl Tdispatch {
    pub fn basic_(dest: String, body: Vec<u8>) -> Tdispatch {
        Tdispatch {
            contexts: Vec::new(),
            dest: dest,
            dtab: Dtab::new(),
            body: body,
        }
    }

    pub fn basic(dest: String, body: Vec<u8>) -> MessageFrame {
        MessageFrame::Tdispatch(Tdispatch::basic_(dest, body))
    }
}


#[cfg(test)]
mod tests;

#[cfg(test)]
mod conformance;<|MERGE_RESOLUTION|>--- conflicted
+++ resolved
@@ -2,19 +2,13 @@
 
 use std::time::Duration;
 
-<<<<<<< HEAD
-#[macro_use]
-pub mod codec;
-pub mod types;
-pub mod session;
-=======
 mod dtab;
 
 pub mod codec;
+pub mod session;
 pub mod types;
 
 pub use dtab::*;
->>>>>>> 1942216d
 
 pub type Headers = Vec<(u8, Vec<u8>)>;
 pub type Contexts = Vec<(Vec<u8>, Vec<u8>)>;
